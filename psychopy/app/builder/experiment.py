--- conflicted
+++ resolved
@@ -242,13 +242,8 @@
         self.psychopyVersion = root.get('version')
         version_f = float(self.psychopyVersion.rsplit('.',1)[0]) # drop bugfix
         if version_f < 1.63:
-<<<<<<< HEAD
             log.warning('note: v%s was used to create %s ("%s")' % (self.psychopyVersion, filename_base, root.tag))
-        
-=======
-            print '\nnote: v%s was used to create %s ("%s")' % (self.psychopyVersion, filename_base, root.tag)
-
->>>>>>> 04d4b4a5
+
         #Parse document nodes
         #first make sure we're empty
         self.flow = Flow(exp=self)#every exp has exactly one flow
@@ -322,13 +317,8 @@
                 self.flow.append(self.routines[elementNode.get('name')])
 
         if modified_names:
-<<<<<<< HEAD
             log.warning('duplicate variable name(s) changed in loadFromXML: %s\n' % ' '.join(modified_names))
-            
-=======
-            print 'duplicate variable name(s) changed in loadFromXML: %s\n' % ' '.join(modified_names)
-
->>>>>>> 04d4b4a5
+
     def setExpName(self, name):
         self.name=name
         self.settings.expName=name
@@ -744,6 +734,7 @@
         self.name=name
         self.exp=exp
         self._clockName=None#this is used for script-writing e.g. "t=trialClock.GetTime()"
+        self.type='Routine'
         list.__init__(self, components)
     def __repr__(self):
         return "psychopy.experiment.Routine(name='%s',exp=%s,components=%s)" %(self.name,self.exp,str(list(self)))
